/**
 * RTL-SDR Device Adapter
 *
 * This adapter wraps the RTLSDRDevice implementation to conform
 * to the universal ISDRDevice interface, providing plug-and-play
 * compatibility with the visualization and control components.
 */

<<<<<<< HEAD
import { RTLSDRDevice } from "./RTLSDRDevice";
=======
import { RTLSDRDevice, RTLSDRTunerType } from "./RTLSDRDevice";
>>>>>>> 9941002d
import {
  type ISDRDevice,
  type IQSample,
  type IQSampleCallback,
  type SDRDeviceInfo,
  type SDRCapabilities,
  type SDRStreamConfig,
  type DeviceMemoryInfo,
  SDRDeviceType,
  convertUint8ToIQ,
} from "./SDRDevice";

export class RTLSDRDeviceAdapter implements ISDRDevice {
  private device: RTLSDRDevice;
  private activeBuffers: DataView[] = [];
  private totalBufferSize = 0;
  private maxSamples = 0;
  private currentSamples = 0;

  constructor(usbDevice: USBDevice) {
    this.device = new RTLSDRDevice(usbDevice);
  }

  async getDeviceInfo(): Promise<SDRDeviceInfo> {
    const tunerType = this.device.getTunerType();
    let tunerName = "Unknown";

    switch (tunerType) {
<<<<<<< HEAD
      case 1:
        tunerName = "E4000";
        break;
      case 2:
        tunerName = "FC0012";
        break;
      case 3:
        tunerName = "FC0013";
        break;
      case 4:
        tunerName = "FC2580";
        break;
      case 5:
        tunerName = "R820T";
        break;
      case 6:
        tunerName = "R828D";
        break;
=======
      case RTLSDRTunerType.E4000:
        tunerName = "E4000";
        break;
      case RTLSDRTunerType.FC0012:
        tunerName = "FC0012";
        break;
      case RTLSDRTunerType.FC0013:
        tunerName = "FC0013";
        break;
      case RTLSDRTunerType.FC2580:
        tunerName = "FC2580";
        break;
      case RTLSDRTunerType.R820T:
        tunerName = "R820T";
        break;
      case RTLSDRTunerType.R828D:
        tunerName = "R828D";
        break;
      case RTLSDRTunerType.UNKNOWN:
      default:
        tunerName = "Unknown";
        break;
>>>>>>> 9941002d
    }

    return {
      type: SDRDeviceType.RTLSDR,
      vendorId: 0x0bda,
      productId: 0x2838,
      serialNumber: undefined, // RTL-SDR doesn't easily expose serial via WebUSB
      firmwareVersion: undefined,
      hardwareRevision: `RTL2832U + ${tunerName}`,
    };
  }

  getCapabilities(): SDRCapabilities {
    return {
      minFrequency: 24e6,
      maxFrequency: 1766e6,
      supportedSampleRates: [
        225e3, // 225 kHz
        900e3, // 900 kHz
        1.024e6, // 1.024 MHz
        1.4e6, // 1.4 MHz
        1.8e6, // 1.8 MHz
        1.92e6, // 1.92 MHz
        2.048e6, // 2.048 MHz (default)
        2.4e6, // 2.4 MHz
        2.56e6, // 2.56 MHz
        2.88e6, // 2.88 MHz
        3.2e6, // 3.2 MHz (max)
      ],
      maxLNAGain: 49.6,
      // RTL-SDR doesn't have separate VGA gain control
      supportsAmpControl: false, // RTL-SDR uses AGC instead
      supportsAntennaControl: false,
      maxBandwidth: 3.2e6,
    };
  }

  async open(): Promise<void> {
    return this.device.open();
  }

  async close(): Promise<void> {
    this.clearBuffers();
    return this.device.close();
  }

  isOpen(): boolean {
    return this.device.isOpen();
  }

  async setFrequency(frequencyHz: number): Promise<void> {
    return this.device.setFrequency(frequencyHz);
  }

  async getFrequency(): Promise<number> {
    return this.device.getFrequency();
  }

  async setSampleRate(sampleRateHz: number): Promise<void> {
    return this.device.setSampleRate(sampleRateHz);
  }

  async getSampleRate(): Promise<number> {
    return this.device.getSampleRate();
  }

  async getUsableBandwidth(): Promise<number> {
    // RTL-SDR usable bandwidth is approximately 80% of sample rate
    // due to anti-aliasing filter rolloff
    const sampleRate = await this.device.getSampleRate();
    return sampleRate * 0.8;
  }

  async setLNAGain(gainDb: number): Promise<void> {
    return this.device.setGain(gainDb);
  }

  // RTL-SDR doesn't have separate VGA gain control
  async setVGAGain?(_gainDb: number): Promise<void> {
    // No-op for RTL-SDR
    console.debug("RTL-SDR does not support separate VGA gain control");
  }

  async setAmpEnable(enabled: boolean): Promise<void> {
    // RTL-SDR uses AGC instead of separate amp control
    // When "amp" is enabled, we enable AGC; when disabled, we use manual gain
    return this.device.setAGC(enabled);
  }

  // RTL-SDR doesn't have configurable bandwidth filter
  async setBandwidth?(_bandwidthHz: number): Promise<void> {
    // No-op for RTL-SDR - bandwidth is determined by sample rate
    console.debug("RTL-SDR bandwidth is determined by sample rate");
  }

  async receive(
    callback: IQSampleCallback,
    _config?: Partial<SDRStreamConfig>,
  ): Promise<void> {
    return this.device.receive((samples) => {
      // Convert IQSample[] to DataView for callback
      const buffer = new ArrayBuffer(samples.length * 2);
      const view = new DataView(buffer);

      for (let i = 0; i < samples.length; i++) {
        // Convert ±1.0 float back to uint8 with 127 offset
        const I = Math.floor(samples[i]!.I * 128.0 + 127);
        const Q = Math.floor(samples[i]!.Q * 128.0 + 127);
        view.setUint8(i * 2, Math.max(0, Math.min(255, I)));
        view.setUint8(i * 2 + 1, Math.max(0, Math.min(255, Q)));
      }

      // Track memory usage
      this.activeBuffers.push(view);
      this.totalBufferSize += view.byteLength;
      this.currentSamples += samples.length;
      if (samples.length > this.maxSamples) {
        this.maxSamples = samples.length;
      }

      // Periodically clean old buffers to prevent memory leak
      if (this.activeBuffers.length > 100) {
        const removed = this.activeBuffers.splice(0, 50);
        const removedBytes = removed.reduce(
          (sum, buf) => sum + buf.byteLength,
          0,
        );
        this.totalBufferSize -= removedBytes;
      }

      callback(view);
    });
  }

  async stopRx(): Promise<void> {
    return this.device.stopRx();
  }

  isReceiving(): boolean {
    return this.device.isReceiving();
  }

  parseSamples(data: DataView): IQSample[] {
    return convertUint8ToIQ(data);
  }

  getMemoryInfo(): DeviceMemoryInfo {
    const usedBufferSize = this.activeBuffers.reduce(
      (sum, buf) => sum + buf.byteLength,
      0,
    );

    return {
      totalBufferSize: this.totalBufferSize,
      usedBufferSize,
      activeBuffers: this.activeBuffers.length,
      maxSamples: this.maxSamples,
      currentSamples: this.currentSamples,
    };
  }

  clearBuffers(): void {
    this.activeBuffers = [];
    this.totalBufferSize = 0;
    this.currentSamples = 0;
    console.debug("RTL-SDR buffers cleared");
  }

  async reset(): Promise<void> {
    // Reset by closing and reopening the device
    await this.device.close();
    await this.device.open();
    console.debug("RTL-SDR reset complete");
  }
}<|MERGE_RESOLUTION|>--- conflicted
+++ resolved
@@ -6,11 +6,7 @@
  * compatibility with the visualization and control components.
  */
 
-<<<<<<< HEAD
-import { RTLSDRDevice } from "./RTLSDRDevice";
-=======
 import { RTLSDRDevice, RTLSDRTunerType } from "./RTLSDRDevice";
->>>>>>> 9941002d
 import {
   type ISDRDevice,
   type IQSample,
@@ -39,26 +35,9 @@
     let tunerName = "Unknown";
 
     switch (tunerType) {
-<<<<<<< HEAD
-      case 1:
-        tunerName = "E4000";
-        break;
-      case 2:
-        tunerName = "FC0012";
-        break;
-      case 3:
-        tunerName = "FC0013";
-        break;
-      case 4:
-        tunerName = "FC2580";
-        break;
-      case 5:
-        tunerName = "R820T";
-        break;
-      case 6:
-        tunerName = "R828D";
-        break;
-=======
+      case RTLSDRTunerType.UNKNOWN:
+        tunerName = "Unknown";
+        break;
       case RTLSDRTunerType.E4000:
         tunerName = "E4000";
         break;
@@ -77,11 +56,6 @@
       case RTLSDRTunerType.R828D:
         tunerName = "R828D";
         break;
-      case RTLSDRTunerType.UNKNOWN:
-      default:
-        tunerName = "Unknown";
-        break;
->>>>>>> 9941002d
     }
 
     return {
