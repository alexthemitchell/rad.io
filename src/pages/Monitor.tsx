--- conflicted
+++ resolved
@@ -12,16 +12,13 @@
   useFrequencyScanner,
   type ActiveSignal,
 } from "../hooks/useFrequencyScanner";
-<<<<<<< HEAD
 import {
   useDevice,
   useFrequency,
   useNotifications,
   useSettings,
 } from "../store";
-=======
 import { useReception } from "../hooks/useReception";
->>>>>>> be780afc
 import { shouldUseMockSDR } from "../utils/e2e";
 import { formatFrequency } from "../utils/frequency";
 import type { IQSample } from "../models/SDRDevice";
