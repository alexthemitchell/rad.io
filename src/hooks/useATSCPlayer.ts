/**
 * ATSC Player Hook
 *
 * Business logic for playing ATSC broadcasts with channel selection,
 * program information display, and A/V playback using WebCodecs.
 */

import { useState, useRef, useCallback, useEffect, useMemo } from "react";
import {
<<<<<<< HEAD
  AtscFECPipeline,
  type AtscBasebandPipeline,
} from "../atsc/baseband/pipeline";
import { ATSCVideoDecoder, VideoRenderer } from "../decoders";
=======
  ATSCVideoDecoder,
  VideoRenderer,
  CEA708Decoder,
  CaptionRenderer,
} from "../decoders";
>>>>>>> db905e00
import { type ISDRDevice } from "../models/SDRDevice";
import {
  TransportStreamParser,
  type VirtualChannel,
  type Event,
  type ProgramMapTable,
  StreamType,
} from "../parsers/TransportStreamParser";
import { ATSC8VSBDemodulator } from "../plugins/demodulators/ATSC8VSBDemodulator";
import { ATSC_CONSTANTS } from "../utils/atscChannels";
import type { DecodedCaption } from "../decoders";
import type { StoredATSCChannel } from "../utils/atscChannelStorage";

/**
 * Audio track information
 */
export interface AudioTrack {
  pid: number;
  language?: string;
  type: string; // "AC3", "AAC", "MPEG"
  description: string;
}

/**
 * Signal quality metrics
 */
export interface SignalQuality {
  snr: number; // Signal-to-Noise Ratio in dB
  ber: number; // Bit Error Rate
  mer: number; // Modulation Error Ratio in dB
  signalStrength: number; // 0-100 scale
  syncLocked: boolean;
}

/**
 * Program information from PSIP
 */
export interface ProgramInfo {
  title: string;
  description: string;
  startTime?: Date;
  duration?: number; // seconds
  rating?: string;
}

/**
 * Player state
 */
export type PlayerState =
  | "idle"
  | "tuning"
  | "demod-only" // Demodulator producing symbols, FEC/TS pipeline not implemented
  | "playing"
  | "buffering"
  | "error";

/**
 * Hook for ATSC player functionality
 */
export function useATSCPlayer(device: ISDRDevice | undefined): {
  // State
  playerState: PlayerState;
  currentChannel: StoredATSCChannel | null;
  programInfo: ProgramInfo | null;
  signalQuality: SignalQuality | null;
  audioTracks: AudioTrack[];
  selectedAudioTrack: AudioTrack | null;
  videoPID: number | null;
  closedCaptionsEnabled: boolean;
  volume: number;
  muted: boolean;

  // Actions
  tuneToChannel: (channel: StoredATSCChannel) => Promise<void>;
  selectAudioTrack: (track: AudioTrack) => void;
  setVolume: (volume: number) => void;
  setMuted: (muted: boolean) => void;
  toggleClosedCaptions: () => void;
  stop: () => Promise<void>;
} {
  // State
  const [playerState, setPlayerState] = useState<PlayerState>("idle");
  const [currentChannel, setCurrentChannel] =
    useState<StoredATSCChannel | null>(null);
  const [programInfo, setProgramInfo] = useState<ProgramInfo | null>(null);
  const [signalQuality, setSignalQuality] = useState<SignalQuality | null>(
    null,
  );
  const [audioTracks, setAudioTracks] = useState<AudioTrack[]>([]);
  const [selectedAudioTrack, setSelectedAudioTrack] =
    useState<AudioTrack | null>(null);
  const [videoPID, setVideoPID] = useState<number | null>(null);
  const [closedCaptionsEnabled, setClosedCaptionsEnabled] = useState(false);
  const [volume, setVolumeState] = useState(1.0);
  const [muted, setMutedState] = useState(false);

  // Refs
  const demodulatorRef = useRef<ATSC8VSBDemodulator | null>(null);
  const parserRef = useRef<TransportStreamParser | null>(null);
  const basebandPipelineRef = useRef<AtscBasebandPipeline | null>(null);
  const videoDecoderRef = useRef<ATSCVideoDecoder | null>(null);
  const videoRendererRef = useRef<VideoRenderer | null>(null);
  const audioDecoderRef = useRef<AudioDecoder | null>(null);
  const audioContextRef = useRef<AudioContext | null>(null);
  const gainNodeRef = useRef<GainNode | null>(null);
  const captionDecoderRef = useRef<CEA708Decoder | null>(null);
  const captionRendererRef = useRef<CaptionRenderer | null>(null);
  const closedCaptionsEnabledRef = useRef(false);
  const receivePromiseRef = useRef<Promise<void> | null>(null);
  const isPlayingRef = useRef(false);
  const metricsIntervalRef = useRef<ReturnType<typeof setInterval> | null>(
    null,
  );
  const volumeRef = useRef(1.0); // Track current volume for unmute operation

  /**
   * Initialize audio context
   */
  const initializeAudioContext = useCallback(() => {
    if (!audioContextRef.current) {
      audioContextRef.current = new AudioContext();
      gainNodeRef.current = audioContextRef.current.createGain();
      gainNodeRef.current.connect(audioContextRef.current.destination);
      gainNodeRef.current.gain.value = 1.0; // Use default volume, setVolume handles updates
    }
  }, []);

  /**
   * Get stream type description
   */
  const getStreamTypeDescription = useCallback((streamType: number): string => {
    // Using if-else with explicit number casts to avoid enum comparison lint warnings
    const st = streamType;
    const ac3 = StreamType.AC3_AUDIO as number;
    const aac = StreamType.AAC_AUDIO as number;
    const latmAac = StreamType.LATM_AAC_AUDIO as number;
    const mpeg1Audio = StreamType.MPEG1_AUDIO as number;
    const mpeg2Audio = StreamType.MPEG2_AUDIO as number;
    const mpeg2Video = StreamType.MPEG2_VIDEO as number;
    const h264 = StreamType.H264_VIDEO as number;
    const h265 = StreamType.H265_VIDEO as number;

    if (st === ac3) {
      return "AC3";
    } else if (st === aac || st === latmAac) {
      return "AAC";
    } else if (st === mpeg1Audio || st === mpeg2Audio) {
      return "MPEG";
    } else if (st === mpeg2Video) {
      return "MPEG-2";
    } else if (st === h264) {
      return "H.264";
    } else if (st === h265) {
      return "H.265";
    } else {
      return `Unknown (0x${streamType.toString(16)})`;
    }
  }, []);

  /**
   * Initialize video decoder and renderer
   */
  const initializeVideoDecoder = useCallback(
    async (streamType: StreamType, videoPid: number): Promise<void> => {
      // Get canvas element
      const canvas = document.getElementById(
        "atsc-video-canvas",
      ) as HTMLCanvasElement | null;
      if (!canvas) {
        console.error("ATSC Player: Video canvas not found");
        return;
      }

      // Initialize renderer
      videoRendererRef.current ??= new VideoRenderer({
        canvas,
        maintainAspectRatio: true,
        scaleMode: "fit",
      });

      // Initialize decoder
      if (!videoDecoderRef.current) {
        videoDecoderRef.current = new ATSCVideoDecoder(
          (frame: VideoFrame) => {
            // Render frame callback
            if (videoRendererRef.current) {
              videoRendererRef.current.renderFrame(frame);
            } else {
              frame.close();
            }
          },
          (error: Error) => {
            // Error callback
            console.error("ATSC Video Decoder error:", error);
            setPlayerState("error");
          },
        );

        try {
          await videoDecoderRef.current.initialize(streamType);
          // Log successful initialization
          if (process.env["NODE_ENV"] !== "production") {
            // eslint-disable-next-line no-console
            console.log(
              `ATSC Video Decoder initialized for PID ${videoPid} with ${getStreamTypeDescription(streamType)}`,
            );
          }
        } catch (error) {
          console.error("Failed to initialize video decoder:", error);
          videoDecoderRef.current = null;
        }
      }
    },
    [getStreamTypeDescription],
  );

  /**
   * Initialize caption decoder and renderer
   */
  const initializeCaptionDecoder = useCallback((): void => {
    // Find caption container
    const captionContainer = document.getElementById("closed-captions");
    if (!captionContainer) {
      console.warn("ATSC Player: Caption container not found");
      return;
    }

    // Initialize caption renderer
    captionRendererRef.current ??= new CaptionRenderer({
      container: captionContainer,
      config: {
        fontSize: 20,
        edgeStyle: "drop_shadow",
        windowOpacity: 0.8,
      },
    });

    // Initialize caption decoder
    if (!captionDecoderRef.current) {
      captionDecoderRef.current = new CEA708Decoder(
        (caption: DecodedCaption) => {
          // Caption output callback - use ref to get current enabled state
          if (closedCaptionsEnabledRef.current && captionRendererRef.current) {
            captionRendererRef.current.render(caption);
          }
        },
        (error: Error) => {
          // Error callback
          console.error("CEA-708 Decoder error:", error);
        },
      );

      captionDecoderRef.current.initialize({
        preferredService: 1,
        enabled: closedCaptionsEnabledRef.current,
      });
    }
  }, []); // No dependencies needed since we use refs

  /**
   * Extract PTS from PES packet header
   */
  const extractPTSFromPES = useCallback(
    (payload: Uint8Array): number | undefined => {
      // Check for PES start code (0x000001)
      if (
        payload.length < 14 ||
        payload[0] !== 0x00 ||
        payload[1] !== 0x00 ||
        payload[2] !== 0x01
      ) {
        return undefined;
      }

      // Check PTS flag (bit 7 of byte 7)
      const ptsFlag = ((payload[7] ?? 0) & 0x80) !== 0;
      if (!ptsFlag) {
        return undefined;
      }

      // Parse PTS (33-bit value encoded in 5 bytes)
      const pts = Number(
        ((BigInt(payload[9] ?? 0) & 0x0en) << 29n) |
          ((BigInt(payload[10] ?? 0) & 0xffn) << 22n) |
          ((BigInt(payload[11] ?? 0) & 0xfen) << 14n) |
          ((BigInt(payload[12] ?? 0) & 0xffn) << 7n) |
          ((BigInt(payload[13] ?? 0) & 0xfen) >> 1n),
      );

      return pts;
    },
    [],
  );

  /**
   * Parse audio tracks from PMT
   */
  const parseAudioTracks = useCallback(
    (pmt: ProgramMapTable): AudioTrack[] => {
      const tracks: AudioTrack[] = [];
      let trackNumber = 1;

      for (const stream of pmt.streams) {
        // Check if stream is audio (using numeric comparison to avoid enum lint warnings)
        const isAudio =
          stream.streamType === (StreamType.AC3_AUDIO as number) ||
          stream.streamType === (StreamType.AAC_AUDIO as number) ||
          stream.streamType === (StreamType.LATM_AAC_AUDIO as number) ||
          stream.streamType === (StreamType.MPEG1_AUDIO as number) ||
          stream.streamType === (StreamType.MPEG2_AUDIO as number) ||
          stream.streamType === (StreamType.DTS_AUDIO as number);

        if (isAudio) {
          const type = getStreamTypeDescription(stream.streamType);
          // TODO: Parse language descriptor from stream.descriptors
          tracks.push({
            pid: stream.elementaryPid,
            type,
            description: `Audio Track ${trackNumber} (${type})`,
          });
          trackNumber++;
        }
      }

      return tracks;
    },
    [getStreamTypeDescription],
  );

  /**
   * Find video PID from PMT
   */
  const findVideoPID = useCallback((pmt: ProgramMapTable): number | null => {
    for (const stream of pmt.streams) {
      const isVideo =
        stream.streamType === (StreamType.MPEG2_VIDEO as number) ||
        stream.streamType === (StreamType.MPEG4_VIDEO as number) ||
        stream.streamType === (StreamType.H264_VIDEO as number) ||
        stream.streamType === (StreamType.H265_VIDEO as number);

      if (isVideo) {
        return stream.elementaryPid;
      }
    }
    return null;
  }, []);

  /**
   * Parse program information from PSIP tables
   */
  const parseProgramInfo = useCallback(
    (
      vctChannel: VirtualChannel | undefined,
      sourceid: number,
    ): ProgramInfo | null => {
      if (!parserRef.current || !vctChannel) return null;

      const eit = parserRef.current.getEIT(sourceid);
      if (!eit || eit.events.length === 0) {
        return {
          title: vctChannel.shortName,
          description: "",
        };
      }

      // Get current event (find event that is currently airing)
      const now = Date.now();
      const gpsEpoch = new Date("1980-01-06T00:00:00Z").getTime();

      let currentEvent: Event | null = null;
      for (const event of eit.events) {
        const startTimeMs = gpsEpoch + event.startTime * 1000;
        const endTimeMs = startTimeMs + event.lengthInSeconds * 1000;

        if (now >= startTimeMs && now < endTimeMs) {
          currentEvent = event;
          break;
        }
      }

      currentEvent ??= eit.events[0] ?? null;

      if (!currentEvent) {
        return {
          title: vctChannel.shortName,
          description: "",
        };
      }

      // Extract title from multiple string structure
      const title =
        currentEvent.title.length > 0 && currentEvent.title[0]
          ? currentEvent.title[0].segments
              .map((seg) => new TextDecoder().decode(seg.compressedString))
              .join("")
          : vctChannel.shortName;

      // Try to get ETT (Extended Text Table) for description
      const ett = parserRef.current.getETT(currentEvent.eventid);
      const description = ett
        ? ett.extendedTextMessage
            .flatMap((mss) =>
              mss.segments.map((seg) =>
                new TextDecoder().decode(seg.compressedString),
              ),
            )
            .join("")
        : "";

      return {
        title,
        description,
        startTime: new Date(gpsEpoch + currentEvent.startTime * 1000),
        duration: currentEvent.lengthInSeconds,
      };
    },
    [],
  );

  /**
   * Update signal quality metrics
   */
  const updateSignalQuality = useCallback(() => {
    if (!demodulatorRef.current) {
      setSignalQuality(null);
      return;
    }

    const demod = demodulatorRef.current;
    const syncLocked = demod.isSyncLocked();

    // Note: SNR, BER, and MER calculations require additional demodulator instrumentation.
    // These are simulated values based on sync lock status until the demodulator
    // implements methods to calculate actual metrics from received symbols.
    setSignalQuality({
      snr: syncLocked ? 25.0 : 15.0, // dB (simulated - varies with sync)
      ber: syncLocked ? 0.0001 : 0.1, // Bit Error Rate (simulated)
      mer: syncLocked ? 28.0 : 18.0, // dB (simulated - varies with sync)
      signalStrength: syncLocked ? 85 : 50, // 0-100 scale (simulated)
      syncLocked,
    });
  }, []);

  /**
   * Tune to a channel and start playback
   */
  const tuneToChannel = useCallback(
    async (channel: StoredATSCChannel): Promise<void> => {
      if (!device?.isOpen()) {
        setPlayerState("error");
        console.error("ATSC Player: Device not available");
        return;
      }

      try {
        setPlayerState("tuning");
        setCurrentChannel(channel);
        setProgramInfo(null);
        setAudioTracks([]);
        setSelectedAudioTrack(null);
        setVideoPID(null);

        // Stop any existing playback
        if (device.isReceiving()) {
          await device.stopRx();
        }

        // Initialize demodulator
        if (!demodulatorRef.current) {
          demodulatorRef.current = new ATSC8VSBDemodulator();
          await demodulatorRef.current.initialize();
          await demodulatorRef.current.activate();
        }

        // Ensure parser is initialized
        parserRef.current ??= new TransportStreamParser();

        // Reset parser
        parserRef.current.reset();

        // Configure device in the correct order for HackRF:
        // 1) Sample rate (>= 2 sps recommended for Gardner timing)
        // 2) Frequency (tune LO to pilot to simplify carrier recovery)
        // 3) Bandwidth and gains
        const sampleRateHz = 20_000_000; // ~1.86 sps at 10.76 Msps symbol rate
        await device.setSampleRate(sampleRateHz);

        // Tune to pilot frequency (lower edge + 309.44 kHz) to place pilot near DC
        await device.setFrequency(channel.channel.pilotFrequency);

        // Configure approximate 6 MHz channel bandwidth (ATSC nominal)
        if (device.setBandwidth) {
          try {
            await device.setBandwidth(6_000_000);
          } catch (e) {
            console.warn("ATSC Player: Failed to set 6 MHz bandwidth", e);
          }
        }

        // Enable LNA and RF amp for improved SNR on OTA signals
        try {
          await device.setLNAGain(24);
        } catch (e) {
          console.warn("ATSC Player: Failed to set LNA gain", e);
        }
        try {
          await device.setAmpEnable(true);
        } catch (e) {
          console.warn("ATSC Player: Failed to enable RF amp", e);
        }

        // Initialize audio context
        if (!audioContextRef.current) {
          initializeAudioContext();
        }

        // Start receiving and demodulating
        isPlayingRef.current = true;
        let tablesReceived = false;
        let currentVideoPID: number | null = null;

        receivePromiseRef.current = device.receive((data: DataView) => {
          if (!isPlayingRef.current) return;

          try {
            // Parse IQ samples
            const samples = device.parseSamples(data);

            // Demodulate to get 8-VSB symbol decisions
            if (demodulatorRef.current) {
              // Inform demodulator of actual sample rate and bandwidth
              demodulatorRef.current.setParameters({
                audioSampleRate: sampleRateHz,
                bandwidth: ATSC_CONSTANTS.CHANNEL_BANDWIDTH,
              });
              const symbolData = demodulatorRef.current.demodulate(samples);

              // Initialize baseband pipeline if needed
              basebandPipelineRef.current ??= new AtscFECPipeline();

              // Process symbols via baseband pipeline (FEC + TS framer)
              const tsBytes =
                basebandPipelineRef.current.processSymbols(symbolData);

              // If we have no TS bytes yet, skip processing
              if (tsBytes.length === 0) {
                return;
              }

              // Parse transport stream when bytes become available
              if (parserRef.current && tsBytes.length > 0) {
                const packets = parserRef.current.parseStream(tsBytes);

                // Once we have PAT/PMT/VCT, extract program info
                if (!tablesReceived) {
                  const pat = parserRef.current.getPAT();
                  if (pat && pat.programs.size > 0) {
                    // Get first program - use iterator for safer access
                    const firstKey = pat.programs.keys().next();
                    const programNumber = firstKey.done
                      ? undefined
                      : firstKey.value;
                    if (programNumber !== undefined) {
                      const pmt = parserRef.current.getPMT(programNumber);
                      const vct = parserRef.current.getVCT();

                      if (pmt) {
                        // Extract A/V PIDs
                        const vPID = findVideoPID(pmt);
                        const aTracks = parseAudioTracks(pmt);

                        currentVideoPID = vPID;
                        setVideoPID(vPID);
                        setAudioTracks(aTracks);
                        if (aTracks.length > 0) {
                          setSelectedAudioTrack(aTracks[0] ?? null);
                        }

                        // Get program info from PSIP
                        if (vct) {
                          const vctChannel = vct.channels.find(
                            (ch) => ch.programNumber === programNumber,
                          );
                          if (vctChannel) {
                            const progInfo = parseProgramInfo(
                              vctChannel,
                              vctChannel.sourceid,
                            );
                            setProgramInfo(progInfo);
                          }
                        }

                        tablesReceived = true;
                        setPlayerState("playing");

                        // Initialize video decoder for detected video stream
                        if (vPID !== null && pmt.streams.length > 0) {
                          const videoStream = pmt.streams.find(
                            (s) => s.elementaryPid === vPID,
                          );
                          if (videoStream) {
                            void (async (): Promise<void> => {
                              try {
                                await initializeVideoDecoder(
                                  videoStream.streamType as StreamType,
                                  vPID,
                                );
                                // Initialize caption decoder after video decoder
                                initializeCaptionDecoder();
                              } catch (error) {
                                console.error(
                                  "Failed to initialize video decoder:",
                                  error,
                                );
                                // Player can continue with audio-only
                              }
                            })();
                          }
                        }
                      }
                    }
                  }
                }

                // Demultiplex and decode video using WebCodecs
                if (
                  tablesReceived &&
                  currentVideoPID !== null &&
                  videoDecoderRef.current &&
                  packets.length > 0
                ) {
                  const videoPayloads = parserRef.current.demultiplex(
                    packets,
                    currentVideoPID,
                  );

                  // Feed payloads to video decoder
                  for (const payload of videoPayloads) {
                    videoDecoderRef.current.processPayload(payload);

                    // Also process payload for captions if enabled
                    if (
                      closedCaptionsEnabledRef.current &&
                      captionDecoderRef.current
                    ) {
                      // Extract PTS from PES header in the payload
                      const pts = extractPTSFromPES(payload);

                      captionDecoderRef.current.processVideoPayload(
                        payload,
                        pts,
                      );
                    }
                  }
                }
              }
            }
          } catch (error) {
            console.error("Error processing samples:", error);
          }
        });

        // Start metrics updates
        metricsIntervalRef.current ??= setInterval(updateSignalQuality, 1000);
      } catch (error) {
        console.error("Error tuning to channel:", error);
        setPlayerState("error");
      }
    },
    [
      device,
      initializeAudioContext,
      initializeVideoDecoder,
      initializeCaptionDecoder,
      extractPTSFromPES,
      findVideoPID,
      parseAudioTracks,
      parseProgramInfo,
      updateSignalQuality,
    ],
  );

  /**
   * Select audio track
   */
  const selectAudioTrack = useCallback((track: AudioTrack): void => {
    setSelectedAudioTrack(track);
    // TODO: Switch audio decoder to new PID
  }, []);

  /**
   * Set volume
   */
  const setVolume = useCallback((newVolume: number): void => {
    const clampedVolume = Math.max(0, Math.min(1, newVolume));
    setVolumeState(clampedVolume);
    volumeRef.current = clampedVolume; // Update ref for unmute operation
    if (gainNodeRef.current) {
      gainNodeRef.current.gain.value = clampedVolume;
    }
  }, []);

  /**
   * Set muted
   */
  const setMuted = useCallback((newMuted: boolean): void => {
    setMutedState(newMuted);
    if (gainNodeRef.current) {
      // Use volumeRef to get current volume value, avoiding stale closure
      gainNodeRef.current.gain.value = newMuted ? 0 : volumeRef.current;
    }
  }, []);

  /**
   * Toggle closed captions
   */
  const toggleClosedCaptions = useCallback((): void => {
    setClosedCaptionsEnabled((prev) => {
      const newValue = !prev;

      // Clear captions when disabling
      if (!newValue && captionRendererRef.current) {
        captionRendererRef.current.clear();
      }

      return newValue;
    });
  }, []);

  /**
   * Stop playback
   */
  const stop = useCallback(async (): Promise<void> => {
    isPlayingRef.current = false;
    setPlayerState("idle");
    setCurrentChannel(null);
    setProgramInfo(null);
    setSignalQuality(null);

    if (metricsIntervalRef.current) {
      clearInterval(metricsIntervalRef.current);
      metricsIntervalRef.current = null;
    }

    if (device?.isReceiving()) {
      await device.stopRx();
    }

    if (receivePromiseRef.current) {
      try {
        await receivePromiseRef.current;
      } catch (_error) {
        // Ignore errors during cleanup
      }
      receivePromiseRef.current = null;
    }

    // Cleanup video decoder and renderer
    if (videoDecoderRef.current) {
      videoDecoderRef.current.close();
      videoDecoderRef.current = null;
    }

    if (videoRendererRef.current) {
      videoRendererRef.current.clear();
      videoRendererRef.current = null;
    }

    // Cleanup caption decoder and renderer
    if (captionDecoderRef.current) {
      captionDecoderRef.current.close();
      captionDecoderRef.current = null;
    }

    if (captionRendererRef.current) {
      captionRendererRef.current.destroy();
      captionRendererRef.current = null;
    }

    // Cleanup audio decoder
    if (audioDecoderRef.current) {
      audioDecoderRef.current.close();
      audioDecoderRef.current = null;
    }
  }, [device]);

  // Cleanup on unmount
  useEffect(() => {
    return (): void => {
      isPlayingRef.current = false;

      if (metricsIntervalRef.current) {
        clearInterval(metricsIntervalRef.current);
      }

      void (async (): Promise<void> => {
        if (device?.isReceiving()) {
          try {
            await device.stopRx();
          } catch (_error) {
            // Ignore
          }
        }

        if (demodulatorRef.current) {
          try {
            await demodulatorRef.current.deactivate();
            await demodulatorRef.current.dispose();
          } catch (_error) {
            // Ignore
          }
        }

        if (videoDecoderRef.current) {
          videoDecoderRef.current.close();
        }

        if (videoRendererRef.current) {
          videoRendererRef.current.clear();
        }

        if (audioDecoderRef.current) {
          audioDecoderRef.current.close();
        }

        if (audioContextRef.current) {
          await audioContextRef.current.close();
        }
      })();
    };
  }, [device]);

  // Keep closedCaptionsEnabled ref in sync with state
  useEffect(() => {
    closedCaptionsEnabledRef.current = closedCaptionsEnabled;
  }, [closedCaptionsEnabled]);

  return useMemo(
    () => ({
      playerState,
      currentChannel,
      programInfo,
      signalQuality,
      audioTracks,
      selectedAudioTrack,
      videoPID,
      closedCaptionsEnabled,
      volume,
      muted,
      tuneToChannel,
      selectAudioTrack,
      setVolume,
      setMuted,
      toggleClosedCaptions,
      stop,
    }),
    [
      playerState,
      currentChannel,
      programInfo,
      signalQuality,
      audioTracks,
      selectedAudioTrack,
      videoPID,
      closedCaptionsEnabled,
      volume,
      muted,
      tuneToChannel,
      selectAudioTrack,
      setVolume,
      setMuted,
      toggleClosedCaptions,
      stop,
    ],
  );
}<|MERGE_RESOLUTION|>--- conflicted
+++ resolved
@@ -7,18 +7,15 @@
 
 import { useState, useRef, useCallback, useEffect, useMemo } from "react";
 import {
-<<<<<<< HEAD
   AtscFECPipeline,
   type AtscBasebandPipeline,
 } from "../atsc/baseband/pipeline";
-import { ATSCVideoDecoder, VideoRenderer } from "../decoders";
-=======
+import {
   ATSCVideoDecoder,
   VideoRenderer,
   CEA708Decoder,
   CaptionRenderer,
 } from "../decoders";
->>>>>>> db905e00
 import { type ISDRDevice } from "../models/SDRDevice";
 import {
   TransportStreamParser,
