--- conflicted
+++ resolved
@@ -27,13 +27,9 @@
   formatDuration,
   formatExtent,
   createEmptyTMCStats,
-<<<<<<< HEAD
- type TMCMessage, type TMCDecoderStats } from "../models/TMCData";
-=======
   type TMCMessage,
   type TMCDecoderStats,
 } from "../models/TMCData";
->>>>>>> 9941002d
 import type {
   RDSBlock,
   RDSGroup,
