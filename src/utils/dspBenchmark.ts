--- conflicted
+++ resolved
@@ -178,26 +178,14 @@
   // Benchmark JavaScript
   let jsDuration = 0;
   if (windowType === "hann") {
-<<<<<<< HEAD
-    const { applyWindow } = await import("../lib/dsp");
-=======
->>>>>>> 973ec9e4
     jsDuration = measureTime(() => {
       applyWindow(samples, "hann", false); // false = don't use WASM
     }, iterations);
   } else if (windowType === "hamming") {
-<<<<<<< HEAD
-    const { applyWindow } = await import("../lib/dsp");
-=======
->>>>>>> 973ec9e4
     jsDuration = measureTime(() => {
       applyWindow(samples, "hamming", false);
     }, iterations);
   } else {
-<<<<<<< HEAD
-    const { applyWindow } = await import("../lib/dsp");
-=======
->>>>>>> 973ec9e4
     jsDuration = measureTime(() => {
       applyWindow(samples, "blackman", false);
     }, iterations);
