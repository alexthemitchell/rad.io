--- conflicted
+++ resolved
@@ -1,18 +1,3 @@
-<<<<<<< HEAD
-import {
-  applyHannWindow as unifiedApplyHannWindow,
-  applyHammingWindow as unifiedApplyHammingWindow,
-  applyBlackmanWindow as unifiedApplyBlackmanWindow,
-  applyKaiserWindow as unifiedApplyKaiserWindow,
-  applyWindow as unifiedApplyWindow,
-  removeDCOffsetStatic as unifiedRemoveDCOffsetStatic,
-  removeDCOffsetIIR as unifiedRemoveDCOffsetIIR,
-  removeDCOffsetCombined as unifiedRemoveDCOffsetCombined,
-  applyAGC as unifiedApplyAGC,
-  type WindowFunction,
-  type DCCorrectionMode,
-  type Sample,
-=======
 /**
  * DSP Processing Pipeline
  *
@@ -31,114 +16,17 @@
   type DCCorrectionMode,
   type DCBlockerState,
   type WindowFunction,
->>>>>>> 973ec9e4
 } from "../lib/dsp";
 import { calculateSignalStrength, calculateFFTSync } from "./dsp";
 import type { ISDRDevice } from "../models/SDRDevice";
 
-<<<<<<< HEAD
-// Threshold constants (maintained for backward compatibility in processIQSampling)
-=======
 // Threshold constants for IQ sampling processor
->>>>>>> 973ec9e4
+// Threshold constants for IQ sampling processor
 const MIN_RMS_THRESHOLD = 1e-10; // Avoid divide-by-zero/instability
 const GAIN_ERROR_THRESHOLD = 1e-2; // Minimum gain error to warrant correction
 const PHASE_ERROR_THRESHOLD = 1e-2; // Minimum phase error (radians) to warrant correction
 
 /**
-<<<<<<< HEAD
- * IIR DC Blocker State
- * Maintains state for recursive DC removal filter
- */
-export interface DCBlockerState {
-  prevInputI: number;
-  prevInputQ: number;
-  prevOutputI: number;
-  prevOutputQ: number;
-}
-
-/**
- * Apply Hann window (cosine-based, smooth roll-off)
- * Hann window: w(n) = 0.5 * (1 - cos(2π*n/(N-1)))
- *
- * @deprecated Use applyWindow(samples, "hann") from @/lib/dsp instead
- * @see {@link unifiedApplyWindow}
- */
-export function applyHannWindow(samples: Sample[]): Sample[] {
-  return unifiedApplyHannWindow(samples);
-}
-
-/**
- * Apply Hamming window (cosine-based, slightly narrower main lobe)
- * Hamming window: w(n) = 0.54 - 0.46 * cos(2π*n/(N-1))
- *
- * @deprecated Use applyWindow(samples, "hamming") from @/lib/dsp instead
- * @see {@link unifiedApplyWindow}
- */
-export function applyHammingWindow(samples: Sample[]): Sample[] {
-  return unifiedApplyHammingWindow(samples);
-}
-
-/**
- * Apply Blackman window (three-term cosine, better sidelobe suppression)
- * Blackman window: w(n) = 0.42 - 0.5 * cos(2π*n/(N-1)) + 0.08 * cos(4π*n/(N-1))
- *
- * @deprecated Use applyWindow(samples, "blackman") from @/lib/dsp instead
- * @see {@link unifiedApplyWindow}
- */
-export function applyBlackmanWindow(samples: Sample[]): Sample[] {
-  return unifiedApplyBlackmanWindow(samples);
-}
-
-/**
- * Apply Kaiser window (adjustable sidelobe level)
- * Simplified Kaiser window with beta=5 for general purpose use
- *
- * @deprecated Use applyWindow(samples, "kaiser") or applyKaiserWindow(samples, beta) from @/lib/dsp instead
- * @see {@link unifiedApplyWindow}
- */
-export function applyKaiserWindow(samples: Sample[], beta = 5): Sample[] {
-  return unifiedApplyKaiserWindow(samples, beta);
-}
-
-/**
- * Apply specified window function to samples
- * Uses WASM acceleration when available for better performance
- *
- * @deprecated Use applyWindow from @/lib/dsp instead
- * @see {@link unifiedApplyWindow}
- */
-export function applyWindow(
-  samples: Sample[],
-  windowType: WindowFunction,
-  useWasm = true,
-): Sample[] {
-  return unifiedApplyWindow(samples, windowType, useWasm);
-}
-
-/**
- * Automatic Gain Control (AGC)
- * Adjusts signal amplitude to maintain consistent output level
- *
- * @deprecated Use applyAGC from @/lib/dsp instead
- * @see {@link unifiedApplyAGC}
- */
-export function applyAGC(
-  samples: Sample[],
-  targetLevel = 0.7,
-  attackRate = 0.01,
-  releaseRate = 0.001,
-): Sample[] {
-  return unifiedApplyAGC(samples, {
-    targetLevel,
-    attackRate,
-    releaseRate,
-  });
-}
-
-/**
-=======
->>>>>>> 973ec9e4
  * Decimation with anti-aliasing low-pass filter
  * Reduces sample rate by factor M with proper filtering
  */
@@ -230,114 +118,7 @@
   return samples.map((s) => ({ I: s.I * linearScale, Q: s.Q * linearScale }));
 }
 
-<<<<<<< HEAD
-/**
- * Apply Static DC Offset Removal
- * Removes constant DC offset by subtracting the mean of I and Q components.
- * This is the simplest method and works well for static DC offsets.
- *
- * Industry Practice: Used as a first-pass correction in most SDR software
- * including GNU Radio, SDR#, and HDSDR.
- *
- * @param samples - Input IQ samples
- * @param useWasm - Enable WASM acceleration (default true)
- * @returns Corrected samples with DC offset removed
- *
- * @remarks
- * - Computes mean over entire sample block
- * - Best for large blocks with stable DC offset
- * - Low computational cost: O(n)
- * - Does not track time-varying DC offset
- * - WASM acceleration provides 2-4x speedup on large blocks
- *
- * @deprecated Use removeDCOffset(samples, "static") from @/lib/dsp instead
- * @see {@link unifiedRemoveDCOffsetStatic}
- */
-export function removeDCOffsetStatic(
-  samples: Sample[],
-  useWasm = true,
-): Sample[] {
-  return unifiedRemoveDCOffsetStatic(samples, useWasm);
-}
-
-/**
- * Apply IIR DC Blocker
- * High-pass filter that removes DC component using a first-order IIR filter.
- * Tracks time-varying DC offset, making it superior to static mean subtraction.
- *
- * Industry Standard: Based on Julius O. Smith III's DC blocker design,
- * used in GNU Radio (gr::blocks::dc_blocker_cc) and many commercial SDRs.
- *
- * Transfer Function: H(z) = (1 - z^-1) / (1 - α*z^-1)
- * Where α controls the cutoff frequency: α = 1 - (2π * fc / fs)
- *
- * @param samples - Input IQ samples
- * @param state - Persistent filter state (maintains history between calls)
- * @param alpha - Filter coefficient (default 0.99 for fc ≈ 160 Hz @ 100 kHz sample rate)
- * @param useWasm - Enable WASM acceleration (default true)
- * @returns Corrected samples with DC component removed
- *
- * @remarks
- * - Typical α values: 0.95-0.999 (higher = lower cutoff frequency)
- * - α = 0.99 gives cutoff ≈ 160 Hz @ 100kHz, ≈ 8 Hz @ 5kHz
- * - Cutoff frequency: fc ≈ fs * (1 - α) / (2π)
- * - State must be preserved between calls for continuous operation
- * - Introduces minimal group delay (~1/fc)
- * - WASM acceleration provides significant speedup for large blocks
- *
- * @deprecated Use removeDCOffset(samples, "iir", state) from @/lib/dsp instead
- * @see {@link unifiedRemoveDCOffsetIIR}
- *
- * @example
- * ```typescript
- * const state = { prevInputI: 0, prevInputQ: 0, prevOutputI: 0, prevOutputQ: 0 };
- * const corrected1 = removeDCOffsetIIR(samples1, state); // First block
- * const corrected2 = removeDCOffsetIIR(samples2, state); // Second block (state preserved)
- * ```
- */
-export function removeDCOffsetIIR(
-  samples: Sample[],
-  state: DCBlockerState,
-  alpha = 0.99,
-  useWasm = true,
-): Sample[] {
-  return unifiedRemoveDCOffsetIIR(samples, state, alpha, useWasm);
-}
-
-/**
- * Combined DC Correction
- * Applies both static DC offset removal followed by IIR DC blocker.
- * Provides best results: removes large static offset first, then tracks drift.
- *
- * Industry Practice: This two-stage approach is used in high-quality SDR
- * applications to handle both constant and time-varying DC offsets.
- *
- * @param samples - Input IQ samples
- * @param state - Persistent IIR filter state
- * @param alpha - IIR filter coefficient
- * @param useWasm - Enable WASM acceleration (default true)
- * @returns Samples with comprehensive DC correction
- *
- * @remarks
- * - Stage 1 (static): Removes bulk DC offset efficiently
- * - Stage 2 (IIR): Handles residual and time-varying DC
- * - Provides best performance for real-world SDR signals
- * - WASM acceleration provides 2-4x overall speedup
- *
- * @deprecated Use removeDCOffset(samples, "combined", state) from @/lib/dsp instead
- * @see {@link unifiedRemoveDCOffsetCombined}
- */
-export function removeDCOffsetCombined(
-  samples: Sample[],
-  state: DCBlockerState,
-  alpha = 0.99,
-  useWasm = true,
-): Sample[] {
-  return unifiedRemoveDCOffsetCombined(samples, state, alpha, useWasm);
-}
-
-=======
->>>>>>> 973ec9e4
+// DC offset removal utilities are imported from ../lib/dsp
 export function processRFInput(
   _device: ISDRDevice | undefined,
   samples: Sample[],
@@ -439,36 +220,6 @@
   // DC Correction - supports multiple modes
   if (params.dcCorrection) {
     const mode = params.dcCorrectionMode ?? "static";
-
-<<<<<<< HEAD
-    switch (mode) {
-      case "static":
-        output = unifiedRemoveDCOffsetStatic(output);
-        break;
-
-      case "iir":
-        if (params.dcBlockerState) {
-          output = unifiedRemoveDCOffsetIIR(output, params.dcBlockerState);
-        } else {
-          // Fallback to static if no state provided
-          output = unifiedRemoveDCOffsetStatic(output);
-        }
-        break;
-
-      case "combined":
-        if (params.dcBlockerState) {
-          output = unifiedRemoveDCOffsetCombined(output, params.dcBlockerState);
-        } else {
-          // Fallback to static if no state provided
-          output = unifiedRemoveDCOffsetStatic(output);
-        }
-        break;
-
-      case "none":
-      default:
-        // No DC correction
-        break;
-=======
     if (mode === "static") {
       processed = removeDCOffsetStatic(processed);
     } else if (mode === "iir") {
@@ -485,7 +236,6 @@
         // Fallback to static if no state provided
         processed = removeDCOffsetStatic(processed);
       }
->>>>>>> 973ec9e4
     }
   }
 
@@ -574,19 +324,11 @@
     };
   }
 
-<<<<<<< HEAD
-  // Take first fftSize samples
-  const chunk = samples.slice(0, params.fftSize);
-
-  // Apply windowing using unified DSP layer
-  const windowed = unifiedApplyWindow(chunk, params.window);
-=======
   // Apply windowing first
   const windowed = applyWindow(
     samples.slice(0, params.fftSize),
     params.windowType,
   );
->>>>>>> 973ec9e4
 
   // Calculate FFT
   const fft = calculateFFTSync(windowed, params.fftSize);
@@ -688,73 +430,6 @@
 export function createVisualizationPipeline(config: {
   fftSize: number;
   windowType: WindowFunction;
-<<<<<<< HEAD
-  agcEnabled?: boolean;
-  decimationFactor?: number;
-  scalingMode?: ScalingMode;
-  scaleFactor?: number;
-}): Array<{
-  name: string;
-  fn: (data: unknown, params?: unknown) => unknown;
-  params?: unknown;
-}> {
-  const pipeline: Array<{
-    name: string;
-    fn: (data: unknown, params?: unknown) => unknown;
-    params?: unknown;
-  }> = [];
-
-  // Optional decimation
-  if (config.decimationFactor && config.decimationFactor > 1) {
-    const factor = config.decimationFactor;
-    pipeline.push({
-      name: "decimation",
-      fn: (data) => decimate(data as Sample[], factor),
-    });
-  }
-
-  // Optional AGC using unified DSP layer
-  if (config.agcEnabled) {
-    pipeline.push({
-      name: "agc",
-      fn: (data) => unifiedApplyAGC(data as Sample[]),
-    });
-  }
-
-  // Windowing using unified DSP layer
-  pipeline.push({
-    name: "windowing",
-    fn: (data) => unifiedApplyWindow(data as Sample[], config.windowType),
-  });
-
-  // FFT
-  pipeline.push({
-    name: "fft",
-    fn: (data) => calculateFFTSync(data as Sample[], config.fftSize),
-  });
-
-  // Optional scaling
-  if (config.scalingMode && config.scalingMode !== "none") {
-    pipeline.push({
-      name: "scaling",
-      fn: (data) => {
-        // For FFT output (Float32Array), apply dB scaling if needed
-        if (config.scalingMode === "dB" && data instanceof Float32Array) {
-          const scaled = new Float32Array(data.length);
-          const offset = config.scaleFactor ?? 0;
-          for (let i = 0; i < data.length; i++) {
-            const val = data[i] ?? 0;
-            if (!isNaN(val)) {
-              scaled[i] = val + offset;
-            }
-          }
-          return scaled;
-        }
-        return data;
-      },
-    });
-  }
-=======
   dcCorrection: boolean;
 }): (samples: Sample[]) => PipelineStageResult<Float32Array> {
   return composePipeline<Float32Array>(
@@ -768,8 +443,6 @@
       }
       return { output: samples, metrics: { dcCorrected: false } };
     },
->>>>>>> 973ec9e4
-
     // Stage 2: FFT
     (samples: Sample[]) =>
       processFFT(samples, {
