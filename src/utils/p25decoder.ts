/**
 * P25 Phase 2 Decoder
 *
 * Implements P25 Phase 2 TDMA digital radio signal decoding from IQ samples.
 * P25 Phase 2 uses H-DQPSK (Harmonized Differential Quadrature Phase Shift Keying)
 * modulation with TDMA (Time Division Multiple Access) to support two voice channels
 * in a 12.5 kHz bandwidth.
 *
 * Key Features:
 * - H-DQPSK demodulation
 * - TDMA slot extraction (Slot 1 and Slot 2)
 * - Symbol-to-bit decoding
 * - Frame synchronization
 * - Error detection
 *
 * References:
 * - TIA-102 P25 Phase 2 Standard
 * - Signal Identification Wiki: https://www.sigidwiki.com/wiki/Project_25_(P25)
 */

import { type Sample } from "./dsp";

/**
 * P25 Phase 2 symbol mapping
 * H-DQPSK uses 4 phase shifts corresponding to 2 bits per symbol
 */
export enum P25Symbol {
  SYMBOL_00 = 0, // -135 degrees (or -3π/4 radians)
  SYMBOL_01 = 1, // -45 degrees (or -π/4 radians)
  SYMBOL_10 = 2, // +45 degrees (or +π/4 radians)
  SYMBOL_11 = 3, // +135 degrees (or +3π/4 radians)
}

/**
 * P25 Phase 2 TDMA slot (2 slots per frame)
 */
export enum P25TDMASlot {
  SLOT_1 = 1,
  SLOT_2 = 2,
}

/**
 * P25 Phase 2 frame structure
 */
export type P25Frame = {
  slot: P25TDMASlot;
  symbols: number[];
  bits: number[];
  timestamp: number;
  signalQuality: number; // 0-100
  isValid: boolean;
};

/**
 * P25 Phase 2 decoded data
 */
export type P25DecodedData = {
  frames: P25Frame[];
  talkgroupId?: number;
  sourceId?: number;
  isEncrypted: boolean;
  errorRate: number;
};

/**
 * P25 Phase 2 decoder configuration
 */
export type P25DecoderConfig = {
  sampleRate: number;
  symbolRate: number; // 6000 symbols/sec for P25 Phase 2
  carrierFrequency: number;
  syncThreshold: number; // 0-1, frame sync detection threshold
};

/**
 * Default P25 Phase 2 decoder configuration
 */
export const DEFAULT_P25_CONFIG: P25DecoderConfig = {
  sampleRate: 48000,
  symbolRate: 6000, // P25 Phase 2 uses 6000 symbols/second
  carrierFrequency: 0, // DC after downconversion
  syncThreshold: 0.8,
};

/**
 * P25 Phase 2 sync pattern (simplified - in reality this would be the full sync word)
 */
const P25_SYNC_PATTERN = [1, 0, 1, 0, 1, 1, 1, 1, 0, 0, 1, 0];

/**
 * Calculate phase from IQ sample
 */
function calculatePhase(sample: Sample): number {
  return Math.atan2(sample.Q, sample.I);
}

/**
 * Normalize phase difference to [-π, π]
 */
function normalizePhase(inputPhase: number): number {
  let phase = inputPhase;
  while (phase > Math.PI) {
    phase -= 2 * Math.PI;
  }
  while (phase < -Math.PI) {
    phase += 2 * Math.PI;
  }
  return phase;
}

/**
 * Map differential phase to P25 symbol
 *
 * P25 Phase 2 uses H-DQPSK with 4 phase shifts:
 * - -135° (-3π/4) → Symbol 00
 * - -45° (-π/4) → Symbol 01
 * - +45° (+π/4) → Symbol 10
 * - +135° (+3π/4) → Symbol 11
 */
export function phaseToSymbol(diffPhase: number): P25Symbol {
  const phase = normalizePhase(diffPhase);

  // Convert phase to degrees for easier comparison
  const degrees = (phase * 180) / Math.PI;

  if (degrees < -90) {
    return P25Symbol.SYMBOL_00; // -135 degrees
  } else if (degrees < 0) {
    return P25Symbol.SYMBOL_01; // -45 degrees
  } else if (degrees < 90) {
    return P25Symbol.SYMBOL_10; // +45 degrees
  } else {
    return P25Symbol.SYMBOL_11; // +135 degrees
  }
}

/**
 * Convert P25 symbol to bit pair
 */
export function symbolToBits(symbol: P25Symbol): [number, number] {
  switch (symbol) {
    case P25Symbol.SYMBOL_00:
      return [0, 0];
    case P25Symbol.SYMBOL_01:
      return [0, 1];
    case P25Symbol.SYMBOL_10:
      return [1, 0];
    case P25Symbol.SYMBOL_11:
      return [1, 1];
    default:
      return [0, 0];
  }
}

/**
 * Demodulate H-DQPSK from IQ samples
 *
 * This function extracts symbols from IQ samples using differential phase detection
 */
export function demodulateHDQPSK(
  samples: Sample[],
  config: P25DecoderConfig = DEFAULT_P25_CONFIG,
): number[] {
  if (samples.length < 2) {
    return [];
  }

  const symbols: number[] = [];
  const samplesPerSymbol = Math.floor(config.sampleRate / config.symbolRate);

  // Process samples in chunks corresponding to symbol period
  for (let i = samplesPerSymbol; i < samples.length; i += samplesPerSymbol) {
    const prevSample = samples[i - samplesPerSymbol];
    const currSample = samples[i];

    if (!prevSample || !currSample) {
      continue;
    }

    // Calculate phases
    const prevPhase = calculatePhase(prevSample);
    const currPhase = calculatePhase(currSample);

    // Calculate differential phase
    const diffPhase = normalizePhase(currPhase - prevPhase);

    // Map to symbol
    const symbol = phaseToSymbol(diffPhase);
    symbols.push(symbol);
  }

  return symbols;
}

/**
 * Extract TDMA slots from symbol stream
 *
 * P25 Phase 2 alternates between two TDMA slots
 * Each slot contains half of the symbols in the stream
 */
export function extractTDMASlots(symbols: number[]): {
  slot1: number[];
  slot2: number[];
} {
  const slot1: number[] = [];
  const slot2: number[] = [];

  // TDMA alternates: even indices = slot 1, odd indices = slot 2
  for (let i = 0; i < symbols.length; i++) {
    const symbol = symbols[i];
    if (symbol !== undefined) {
      if (i % 2 === 0) {
        slot1.push(symbol);
      } else {
        slot2.push(symbol);
      }
    }
  }

  return { slot1, slot2 };
}

/**
 * Convert symbols to bits
 */
export function symbolsToBits(symbols: number[]): number[] {
  const bits: number[] = [];

  for (const symbol of symbols) {
    const [bit1, bit2] = symbolToBits(symbol as P25Symbol);
    bits.push(bit1, bit2);
  }

  return bits;
}

/**
 * Detect P25 frame synchronization pattern
 *
 * Returns the index where sync pattern was found, or -1 if not found
 */
export function detectFrameSync(bits: number[], threshold = 0.8): number {
  const syncLength = P25_SYNC_PATTERN.length;
  const minMatches = Math.floor(syncLength * threshold);

  for (let i = 0; i <= bits.length - syncLength; i++) {
    let matches = 0;

    for (let j = 0; j < syncLength; j++) {
      if (bits[i + j] === P25_SYNC_PATTERN[j]) {
        matches++;
      }
    }

    if (matches >= minMatches) {
      return i;
    }
  }

  return -1;
}

/**
 * Calculate signal quality metric (0-100)
 *
 * Based on phase deviation from ideal constellation points
 */
export function calculateSignalQuality(
  samples: Sample[],
  symbols: number[],
  config: P25DecoderConfig = DEFAULT_P25_CONFIG,
): number {
  if (samples.length < 2 || symbols.length === 0) {
    return 0;
  }

  const samplesPerSymbol = Math.floor(config.sampleRate / config.symbolRate);
  let totalError = 0;
  let count = 0;

  // Ideal phase shifts for each symbol
  const idealPhases = {
    [P25Symbol.SYMBOL_00]: (-135 * Math.PI) / 180,
    [P25Symbol.SYMBOL_01]: (-45 * Math.PI) / 180,
    [P25Symbol.SYMBOL_10]: (45 * Math.PI) / 180,
    [P25Symbol.SYMBOL_11]: (135 * Math.PI) / 180,
  };

  for (
    let i = 0;
    i < Math.min(symbols.length, Math.floor(samples.length / samplesPerSymbol));
    i++
  ) {
    const sampleIdx = (i + 1) * samplesPerSymbol;
    const prevIdx = i * samplesPerSymbol;

    if (sampleIdx >= samples.length || prevIdx >= samples.length) {
      continue;
    }

    const prevSample = samples[prevIdx];
    const currSample = samples[sampleIdx];
    const symbol = symbols[i];

    if (!prevSample || !currSample || symbol === undefined) {
      continue;
    }

    const prevPhase = calculatePhase(prevSample);
    const currPhase = calculatePhase(currSample);
    const actualDiffPhase = normalizePhase(currPhase - prevPhase);
    const idealPhase = idealPhases[symbol as P25Symbol];

    const error = Math.abs(normalizePhase(actualDiffPhase - idealPhase));
    totalError += error;
    count++;
  }

  if (count === 0) {
    return 0;
  }

  // Convert average phase error to quality percentage
  const avgError = totalError / count;
  const maxError = Math.PI; // Maximum possible phase error
  const quality = Math.max(0, Math.min(100, 100 * (1 - avgError / maxError)));

  return Math.round(quality);
}

/**
 * Decode P25 Phase 2 data from IQ samples
 *
 * Main entry point for P25 Phase 2 decoding
 */
export function decodeP25Phase2(
  samples: Sample[],
  config: P25DecoderConfig = DEFAULT_P25_CONFIG,
): P25DecodedData {
  // Step 1: Demodulate H-DQPSK to get symbols
  const symbols = demodulateHDQPSK(samples, config);

  if (symbols.length === 0) {
    return {
      frames: [],
      isEncrypted: false,
      errorRate: 1.0,
    };
  }

  // Step 2: Extract TDMA slots
  const { slot1, slot2 } = extractTDMASlots(symbols);

  // Step 3: Convert symbols to bits for each slot
  const slot1Bits = symbolsToBits(slot1);
  const slot2Bits = symbolsToBits(slot2);

  // Step 4: Detect frame sync
  const slot1SyncIdx = detectFrameSync(slot1Bits, config.syncThreshold);
  const slot2SyncIdx = detectFrameSync(slot2Bits, config.syncThreshold);

  // Step 5: Calculate signal quality
  const quality = calculateSignalQuality(samples, symbols, config);

  // Step 6: Build frames
  const frames: P25Frame[] = [];
  const timestamp = Date.now();

  if (slot1SyncIdx >= 0 && slot1.length > 0) {
    frames.push({
      slot: P25TDMASlot.SLOT_1,
      symbols: slot1,
      bits: slot1Bits,
      timestamp,
      signalQuality: quality,
      isValid: true,
    });
  }

  if (slot2SyncIdx >= 0 && slot2.length > 0) {
    frames.push({
      slot: P25TDMASlot.SLOT_2,
      symbols: slot2,
      bits: slot2Bits,
      timestamp,
      signalQuality: quality,
      isValid: true,
    });
  }

  // Step 7: Calculate error rate (simplified)
  const errorRate =
    frames.length > 0 ? Math.max(0, (100 - quality) / 100) : 1.0;

  return {
    frames,
    isEncrypted: false, // Would need to parse header bits to determine this
    errorRate,
  };
}

/**
 * Get human-readable description of P25 frame
 */
export function getFrameDescription(frame: P25Frame): string {
  return `P25 Phase 2 - Slot ${frame.slot}, ${frame.symbols.length} symbols, Quality: ${frame.signalQuality}%, Valid: ${frame.isValid}`;
}

/**
 * Extract talkgroup information from P25 frame bits
 * (Simplified - real implementation would parse the full frame structure)
 *
 * TODO: Implement full Link Control Word (LCW) parsing to extract:
 * - Talkgroup ID from bits 48-63 of voice header
 * - Source ID from bits 64-87 of voice header
 * - Parse frame header structure per TIA-102 CAAB specification
 * This requires understanding the complete P25 Phase 2 frame structure
 * including sync patterns, network identifiers, and control fields.
 */
export function extractTalkgroupInfo(bits: number[]): {
  talkgroupId?: number;
  sourceId?: number;
} {
<<<<<<< HEAD
  // P25 Phase 2 Link Control Word (LCW) parsing
  // This is a simplified implementation focusing on Group Voice Channel User (GVCHU) format
  //
  // Full P25 Phase 2 LCW structure (after frame sync):
  // - LCW Format: 8 bits (identifies the type of link control)
  // - For Group Voice (0x00):
  //   - Talkgroup Address: 16 bits
  //   - Source Address: 24 bits
  //   - Additional fields and CRC
  //
  // Note: This is a basic implementation. Production systems would need:
  // - Full LCW format identification and handling
  // - Reed-Solomon error correction
  // - CRC-16 verification
  // - Support for all LCW format types

  // Need at least 48 bits for a minimal Group Voice LCW (format + talkgroup + partial source)
  if (bits.length < 48) {
    return {};
  }

  // Extract LCW format (first 8 bits after sync)
  // Common formats:
  // 0x00 = Group Voice Channel User (GVCHU)
  // 0x03 = Unit to Unit Voice Channel User
  // 0x40 = Group Voice Channel Update (GVCHU)
  let lcwFormat = 0;
  for (let i = 0; i < 8; i++) {
    lcwFormat = (lcwFormat << 1) | (bits[i] ?? 0);
  }

  // Only process Group Voice formats (0x00 and 0x40 are most common)
  if (lcwFormat !== 0x00 && lcwFormat !== 0x40) {
    return {}; // Not a group voice transmission
  }

  // Extract talkgroup ID (16 bits, following the format byte)
  let talkgroupId = 0;
  for (let i = 8; i < 24; i++) {
    talkgroupId = (talkgroupId << 1) | (bits[i] ?? 0);
  }

  // Extract source ID (24 bits, following the talkgroup ID)
  // Need at least 48 bits total
  let sourceId = 0;
  if (bits.length >= 48) {
    for (let i = 24; i < 48; i++) {
      sourceId = (sourceId << 1) | (bits[i] ?? 0);
    }
  }

  // Validate that we got meaningful values (not all zeros, which often indicates no data)
  if (talkgroupId === 0 && sourceId === 0) {
    return {};
  }

  return {
    talkgroupId: talkgroupId !== 0 ? talkgroupId : undefined,
    sourceId: sourceId !== 0 ? sourceId : undefined,
  };
=======
  // Placeholder implementation - returns empty object until full
  // P25 frame parsing is implemented. Talkgroup and source IDs should
  // be passed explicitly to decodeP25Phase2WithLogging if available
  // from other sources (e.g., system configuration or network metadata).
  return {};
}

/**
 * Decode P25 Phase 2 with automatic transmission logging
 *
 * This wrapper around decodeP25Phase2 automatically logs completed transmissions
 * to IndexedDB for historical tracking and analysis.
 *
 * @param samples - IQ samples to decode
 * @param config - Decoder configuration
 * @param options - Logging options
 * @returns Decoded P25 data
 */
export async function decodeP25Phase2WithLogging(
  samples: Sample[],
  config: P25DecoderConfig = DEFAULT_P25_CONFIG,
  options: {
    logger?: {
      logTransmission: (
        record: {
          timestamp: number;
          talkgroupId?: number;
          sourceId?: number;
          duration: number;
          signalQuality: number;
          slot: number;
          isEncrypted: boolean;
          errorRate: number;
        },
      ) => Promise<number>;
    };
    transmissionStartTime?: number;
  } = {},
): Promise<P25DecodedData> {
  const decoded = decodeP25Phase2(samples, config);

  // If we have frames and a logger, log the transmission
  if (
    decoded.frames.length > 0 &&
    options.logger &&
    options.transmissionStartTime
  ) {
    const endTime = Date.now();
    const duration = endTime - options.transmissionStartTime;

    // Log each slot as a separate transmission
    for (const frame of decoded.frames) {
      const talkgroupInfo = extractTalkgroupInfo(frame.bits);

      await options.logger.logTransmission({
        timestamp: frame.timestamp,
        talkgroupId: talkgroupInfo.talkgroupId ?? decoded.talkgroupId,
        sourceId: talkgroupInfo.sourceId ?? decoded.sourceId,
        duration,
        signalQuality: frame.signalQuality,
        slot: frame.slot,
        isEncrypted: decoded.isEncrypted,
        errorRate: decoded.errorRate,
      });
    }
  }

  return decoded;
>>>>>>> 84c1cabb
}<|MERGE_RESOLUTION|>--- conflicted
+++ resolved
@@ -421,7 +421,11 @@
   talkgroupId?: number;
   sourceId?: number;
 } {
-<<<<<<< HEAD
+  // Placeholder implementation - returns empty object until full
+  // P25 frame parsing is implemented. Talkgroup and source IDs should
+  // be passed explicitly to decodeP25Phase2WithLogging if available
+  // from other sources (e.g., system configuration or network metadata).
+  return {};
   // P25 Phase 2 Link Control Word (LCW) parsing
   // This is a simplified implementation focusing on Group Voice Channel User (GVCHU) format
   //
@@ -482,12 +486,6 @@
     talkgroupId: talkgroupId !== 0 ? talkgroupId : undefined,
     sourceId: sourceId !== 0 ? sourceId : undefined,
   };
-=======
-  // Placeholder implementation - returns empty object until full
-  // P25 frame parsing is implemented. Talkgroup and source IDs should
-  // be passed explicitly to decodeP25Phase2WithLogging if available
-  // from other sources (e.g., system configuration or network metadata).
-  return {};
 }
 
 /**
@@ -551,5 +549,4 @@
   }
 
   return decoded;
->>>>>>> 84c1cabb
 }