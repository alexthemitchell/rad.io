<<<<<<< HEAD
import { useMemo, useRef } from "react";
import Spectrogram from "./Spectrogram";
import EmptyState from "./EmptyState";
import { calculateSpectrogram, type Sample } from "../utils/dsp";
=======
import { useMemo } from "react";
import { calculateSpectrogram, type Sample } from "../utils/dsp";
import EmptyState from "./EmptyState";
import Spectrogram from "./Spectrogram";
>>>>>>> 9941002d

const DEFAULT_FFT_SIZE = 1024;
const DEFAULT_FRAME_COUNT = 32;
const MIN_UPDATE_INTERVAL_MS = 100; // Throttle to max 10 updates/sec to reduce memory pressure

type FFTChartProps = {
  samples?: Sample[];
  width?: number;
  height?: number;
  fftSize?: number;
  freqMin?: number;
  freqMax?: number;
  mode?: "spectrogram" | "waterfall";
  maxWaterfallFrames?: number;
};

function FFTChart({
  samples = [],
  width = 750,
  height = 800,
  fftSize = DEFAULT_FFT_SIZE,
  freqMin = 1000,
  freqMax = 1100,
  mode = "spectrogram",
  maxWaterfallFrames = 100,
}: FFTChartProps): React.JSX.Element {
  const lastUpdateRef = useRef<number>(0);
  const cachedDataRef = useRef<Float32Array[]>([]);

  const spectrogramData = useMemo(() => {
    if (samples.length < fftSize) {
      return [];
    }

    // Throttle recalculation to reduce memory churn
    const now = performance.now();
    if (now - lastUpdateRef.current < MIN_UPDATE_INTERVAL_MS) {
      return cachedDataRef.current;
    }

    const windowSize = fftSize * DEFAULT_FRAME_COUNT;
    const windowed = samples.slice(Math.max(0, samples.length - windowSize));
    if (windowed.length < fftSize) {
      return [];
    }

    lastUpdateRef.current = now;
    const result = calculateSpectrogram(windowed, fftSize);
    cachedDataRef.current = result;
    return result;
  }, [samples, fftSize]);

  const hasData = spectrogramData.length > 0;

  if (!hasData) {
    return (
      <EmptyState
        width={width}
        height={height}
        title="Waiting for signal data"
        message="Connect and start reception to view spectrogram"
      />
    );
  }

  return (
    <Spectrogram
      fftData={spectrogramData}
      width={width}
      height={height}
      freqMin={freqMin}
      freqMax={freqMax}
      mode={mode}
      maxWaterfallFrames={maxWaterfallFrames}
    />
  );
}

export default FFTChart;<|MERGE_RESOLUTION|>--- conflicted
+++ resolved
@@ -1,14 +1,7 @@
-<<<<<<< HEAD
 import { useMemo, useRef } from "react";
-import Spectrogram from "./Spectrogram";
-import EmptyState from "./EmptyState";
-import { calculateSpectrogram, type Sample } from "../utils/dsp";
-=======
-import { useMemo } from "react";
 import { calculateSpectrogram, type Sample } from "../utils/dsp";
 import EmptyState from "./EmptyState";
 import Spectrogram from "./Spectrogram";
->>>>>>> 9941002d
 
 const DEFAULT_FFT_SIZE = 1024;
 const DEFAULT_FRAME_COUNT = 32;
