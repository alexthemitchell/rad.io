--- conflicted
+++ resolved
@@ -191,9 +191,6 @@
     },
     rules: {
       // TypeScript rules - Basic
-<<<<<<< HEAD
-      "@typescript-eslint/no-unused-vars": "error",
-=======
       "@typescript-eslint/no-unused-vars": [
         "error",
         {
@@ -202,7 +199,6 @@
           caughtErrorsIgnorePattern: "^_",
         },
       ],
->>>>>>> eb173eb8
       "@typescript-eslint/no-explicit-any": "error",
       "@typescript-eslint/explicit-function-return-type": "error",
       "@typescript-eslint/explicit-module-boundary-types": "error",
