import type { Config } from "jest";

const config: Config = {
  testEnvironment: "jsdom",
  testTimeout: 30000, // 30 seconds per test
  maxWorkers: "50%", // Use half of available CPU cores for parallel execution
  moduleNameMapper: {
    "\\.(css|less|scss|sass)$": "identity-obj-proxy",
  },
  setupFilesAfterEnv: ["<rootDir>/jest.setup.ts"],
  testMatch: ["**/__tests__/**/*.ts?(x)", "**/?(*.)+(spec|test).ts?(x)"],
  testPathIgnorePatterns: ["/node_modules/", "/e2e/"],
  collectCoverageFrom: [
    "src/**/*.{ts,tsx}",
    "!src/**/*.d.ts",
    "!src/index.tsx",
    "!src/**/index.ts",
    "!src/workers/**",
  ],
  coverageThreshold: {
    // Global thresholds - updated to match current coverage levels
    global: {
      statements: 64,
      branches: 51,
      functions: 67,
      lines: 64,
    },
    // HackRF implementation - updated to current coverage
    "./src/hackrf/HackRFOne.ts": {
      statements: 76,
      branches: 60,
      functions: 95,
      lines: 75,
    },
    "./src/hackrf/HackRFOneAdapter.ts": {
      statements: 96,
      branches: 83,
      functions: 93,
      lines: 96,
    },
    // Critical DSP utilities - updated to current coverage
    "./src/utils/dsp.ts": {
      statements: 87,
      branches: 75,
      functions: 100,
      lines: 86,
    },
    "./src/utils/testMemoryManager.ts": {
      statements: 100,
      branches: 83,
      functions: 100,
      lines: 100,
    },
    // Core utilities - current baseline
    "./src/utils/audioStream.ts": {
      statements: 93,
      branches: 78,
      functions: 93,
      lines: 93,
    },
    "./src/utils/iqRecorder.ts": {
      statements: 77,
      branches: 57,
      functions: 92,
      lines: 77,
    },
    "./src/utils/p25decoder.ts": {
      // Adjusted to current stable coverage baseline
      statements: 87,
      branches: 64,
      functions: 100,
      lines: 88,
    },
    "./src/utils/rdsDecoder.ts": {
      statements: 57,
      branches: 32,
      functions: 64,
      lines: 57,
    },
    "./src/utils/dspProcessing.ts": {
<<<<<<< HEAD
      // Reduced coverage threshold due to conversion to re-export compatibility layer
      // See ADR-0026: Unified DSP Primitives Architecture
      statements: 86,
      branches: 50,
      functions: 85,
      lines: 86,
=======
      statements: 87,
      branches: 50,
      functions: 85,
      lines: 87,
>>>>>>> 973ec9e4
    },
  },
  coverageReporters: ["text", "lcov", "json-summary", "html"],
  // Custom reporters for performance tracking
  reporters: [
    "default",
    ...(process.env["TRACK_PERFORMANCE"] === "1"
      ? ["<rootDir>/jest-performance-reporter.mjs"]
      : []),
  ],
  transformIgnorePatterns: ["node_modules/(?!(webfft)/)"],
  transform: {
    "^.+\\.(t|j)sx?$": [
      "@swc/jest",
      {
        jsc: {
          parser: { syntax: "typescript", tsx: true },
          transform: { react: { runtime: "automatic" } },
        },
        module: { type: "commonjs" },
        sourceMaps: true,
      },
    ],
  },
};

export default config;<|MERGE_RESOLUTION|>--- conflicted
+++ resolved
@@ -78,19 +78,10 @@
       lines: 57,
     },
     "./src/utils/dspProcessing.ts": {
-<<<<<<< HEAD
-      // Reduced coverage threshold due to conversion to re-export compatibility layer
-      // See ADR-0026: Unified DSP Primitives Architecture
-      statements: 86,
-      branches: 50,
-      functions: 85,
-      lines: 86,
-=======
       statements: 87,
       branches: 50,
       functions: 85,
       lines: 87,
->>>>>>> 973ec9e4
     },
   },
   coverageReporters: ["text", "lcov", "json-summary", "html"],
