--- conflicted
+++ resolved
@@ -69,16 +69,6 @@
   },
 
   /* Configure projects to separate mock vs real tests */
-<<<<<<< HEAD
-  projects: [
-    {
-      name: "mock-chromium",
-      use: { ...devices["Desktop Chrome"] },
-      // Skip the @real test marker (WebUSB not supported in Playwright)
-      grepInvert: /@real/,
-    },
-  ],
-=======
   projects: (() => {
     const mockProject = {
       name: "mock-chromium",
@@ -110,7 +100,6 @@
 
     return [mockProject, simulatedProject];
   })(),
->>>>>>> fea7d41e
 
   /* Run your local dev server before starting the tests */
   webServer: {
