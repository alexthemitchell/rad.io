--- conflicted
+++ resolved
@@ -1,32 +1,5 @@
 {
   "compilerOptions": {
-<<<<<<< HEAD
-    "target": "es5",
-    "jsx": "react-jsx",
-    "module": "esnext",
-    "moduleResolution": "node",
-    "sourceMap": true,
-    "noEmit": true,
-    "outDir": "./dist/",
-    "isolatedModules": true,
-    "verbatimModuleSyntax": true,
-    "esModuleInterop": true,
-    "forceConsistentCasingInFileNames": true,
-    "strict": true,
-    "noImplicitAny": true,
-    "strictBuiltinIteratorReturn": true,
-    "useUnknownInCatchVariables": true,
-    "noUnusedLocals": true,
-    "noUnusedParameters": true,
-    "noImplicitReturns": true,
-    "noFallthroughCasesInSwitch": true,
-    "noUncheckedIndexedAccess": true,
-    "noImplicitOverride": true,
-    "noPropertyAccessFromIndexSignature": true,
-    "allowUnusedLabels": false,
-    "allowUnreachableCode": false,
-    "skipLibCheck": true
-=======
     /* Visit https://aka.ms/tsconfig to read more about this file */
 
     /* Projects */
@@ -142,7 +115,6 @@
     /* Completeness */
     // "skipDefaultLibCheck": true,                      /* Skip type checking .d.ts files that are included with TypeScript. */
     "skipLibCheck": true /* Skip type checking all .d.ts files. */
->>>>>>> 9941002d
   },
   "exclude": [
     "node_modules",
